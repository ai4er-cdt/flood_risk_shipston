--- conflicted
+++ resolved
@@ -6,7 +6,7 @@
 dependencies:
   - python=3.8
   - pandas
-<<<<<<< HEAD
+  - cartopy
   - numpy
   - matplotlib
   - scipy
@@ -18,7 +18,4 @@
     - hydra-core
     - pytorch-lightning
     - wandb
-    - numba<0.52
-=======
-  - cartopy
->>>>>>> 855bd50c
+    - numba<0.52